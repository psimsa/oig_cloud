--- conflicted
+++ resolved
@@ -13,10 +13,6 @@
     "opentelemetry-exporter-otlp-proto-grpc==1.18.0"
   ],
   "ssdp": [],
-<<<<<<< HEAD
-  "version": "0.0.3-dev",
-=======
   "version": "v0.0.3",
->>>>>>> 5a62d240
   "zeroconf": []
 }