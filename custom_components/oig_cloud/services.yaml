set_box_mode:
  name: Set BatteryBox Mode
  description: |
    Set the mode of the device.
    Please note upon successfully calling the service, it usually takes up to 10 minutes for the changes to be reflected 
    in the BBox and the UI, but occasionally may take up to an hour.
    You can check whether the call was successful in the OIG web or mobile app in the Notifications section.
  fields:
    Mode:
      description: The mode to set
      example: "Home 1"
      selector:
        select:
          options:
            - "Home 1"
            - "Home 2"
            - "Home 3"
            - "Home UPS"
    Acknowledgement:
      description: |
        I acknowledge that calling the service will result in parameter modification of a live system.
        I take on full responsibility for the changes and any effect they may have, expected or otherwise.
        Beru na vědomí, že volání této služby povede ke změně parametrů živého systému. 
        Přebírám plnou odpovědnost za změny a jakýkoli jejich účinek, očekávaný nebo neočekávaný a to i v případě chyby.
      selector:
        boolean:

set_grid_delivery:
  name: Nastavení přetoků
  description: |
    Povolení nebo zakázání přetoků do distribuční sítě. Přetoky je možné zcela vypnout, zapnout, nebo zapnout s limitem. 
    K použití této funkce musí být nainstalován odpovídající firmware a může trvat delší dobu, než se nastavení projeví.
    V případě nastavení limitu je třeba provést 2 změny - nastavení boxu do režimu omezení přetoků a následně nastavení
    limitu přetoků. V aktuální verzi (omezení oig) je třeba, aby proběhly postupně. Musí proběhnout ve výše uvedeném 
    pořadí a před nastavením limitu přetoků je třeba, aby byla již akceptována změna režimu přetoků. Nastavení je tedy
    třeba provést ve dvou krocích: Nejprve nastavit režim přetoků na "S omezením," poté skrze automatizaci počkat na změnu 
    režimu přetoků (viz. příslušný senzor) a následně opakovaným voláním služby nastavit limit přetoků. 
    Berte prosím v úvahu, že v mezičase může dojít k nadměrnému exportu do sítě. Příklad nastavení lze nalézt na 
    https://raw.githubusercontent.com/psimsa/oig_cloud/main/docs/grid_delivery_script_sample.yaml
  fields:
    Mode:
      description: Režim přetoků
      selector:
        select:
          options:
            - Vypnuto / Off
            - Zapnuto / On
            - S omezením / Limited
    Limit:
      description: Omezení přetoků
      example: 1000
      selector:
        number:
          min: 1
          max: 9999
          unit_of_measurement: W
    Acknowledgement:
      description: |
        I acknowledge that calling the service will result in parameter modification of a live system.
        I take on full responsibility for the changes and any effect they may have, expected or otherwise.
        Beru na vědomí, že volání této služby povede ke změně parametrů živého systému.
        Přebírám plnou odpovědnost za změny a jakýkoli jejich účinek, očekávaný nebo neočekávaný a to i v případě chyby.
      selector:
        boolean:
    Upozornění:
      description: |
        Před použitím této funkce se seznamte s omezeními dostupnými v aplikaci OIG Power / ČEZ Battery Box.
        AKTIVACÍ PŘETOKŮ NA ZAŘÍZENÍ BATTERY BOX BERETE NA VĚDOMÍ NÍŽE UVEDENÉ A PŘEBÍRÁTE NA SEBE
        PLNOU ZODPOVĚDNOST ZA PŘÍPADNÉ SANKCE PORUŠENÍ PPDS. JAKO VÝROBCE ZAŘÍZENÍ BATTERY BOX
        NEJSME ZODPOVĚDNI ZA TAKOVÉ JEDNÁNÍ Z VAŠÍ STRANY.
        Povolením přetoků BATTERY BOX umožňuje posílat přebytky z výroby do distribuční sítě (DS). Nadvýroba vzniká
        v případě, kdy elektrárna vyrábí, v objektu již došlo k uspokojení veškeré zátěže a BATTERY BOX má nabité
        baterie. Dle Pravidel provozování distribučních soustav (dále PPDS) je možné posílat do DS přebytky energie
        pouze pokud **máte dle Smlouvy o připojení (SoP) tento stav schválen provozovatelem DS** odpovídající skutečnému
        výkonu FVE, již došlo k **Prvnímu paralelnímu připojení** (dále jen PPP) a obdrželi jste Protokol o PPP.
        Jako majitel zařízení BATTERY BOX máte možnost sám aktivovat nebo deaktivovat povolení přetoků. Pokud
        byste provedli povolení přetoků dříve, než povolují PPDS, hrozí Vám ze strany provozovatele DS udělení pokuty
        dle platného ceníku. Data o aktivaci přetoků zařízení samo automaticky archivuje, je proto možné vždy doložit,
        kdy byl na zařízení takový příkaz zadán. V případě, že již máte platné povolení pro dodávky přetoků do DS 
        a rozhodli jste se navýšit dodatečně výkon Vaší FVE, jste povinni zajistit si od provozovatele DS nové SoP 
        a PPP, odpovídající navýšenému výkonu. Do té doby nejste oprávněni posílat přebytek z navýšeného výkonu do DS 
        s rizikem pokuty od provozovatele DS. Plné znění tohoto upozornění naleznete na 
        https://drive.google.com/viewerng/viewer?embedded=true&url=https://www.oigpower.cz/cez/pretoky-sankce.pdf
      selector:
<<<<<<< HEAD
        boolean:

set_boiler_mode:
  name: Nastavení manuálního nabíjení bojleru
  description: |
    Tímto parametrem obejdete nastavení CBB ohledně řízení přetoků do bojleru a výkon patrony je v plném režimu 
    bez ohledu na HDO a nebo výrobu FVE. Defaultně je SSR, kdy si plně CBB řídí nabíjení bojleru podle HDO a přetoků. 
    Nastavení Manual všechno toto obchází.
  fields:
    Mode:
      description: Režim bojleru
      selector:
        select:
          options:
            - CBB
            - Manual
=======
        boolean:              

set_battery_formating:
  name: Nabíjení baterie ze síte
  description: Začne nabíjet baterii ze sítě.
  fields:
    Mode:
      description: Nabíjení baterie ze sítě
      selector:
        select:
          options:
            - Zapnuto / On
            - Vypnuto / Off
>>>>>>> 672d6b9c
    Acknowledgement:
      description: |
        I acknowledge that calling the service will result in parameter modification of a live system.
        I take on full responsibility for the changes and any effect they may have, expected or otherwise.
        Beru na vědomí, že volání této služby povede ke změně parametrů živého systému.
        Přebírám plnou odpovědnost za změny a jakýkoli jejich účinek, očekávaný nebo neočekávaný a to i v případě chyby.
      selector:
        boolean:
<<<<<<< HEAD

set_formating_mode:
  name: Nabíjení baterie z GRIDU
  description: |
    Tímto parametrem nastavujete okamžité spuštění nabíjení baterige ze sítě na stanovenou hodnotu limitu.
  fields:
    Mode:
      description: Nabíjení baterie z GRIDU
      selector:
        select:
          options:
            - Nenabíjet
            - Nabíjet
    Limit:
      description: Cílové procento nabití baterie
      example: 100
      selector:
        number:
          min: 25
          max: 100
          unit_of_measurement: "%"
=======
    Upozornění:
      description: |
        Nabíjíte z distribuční sítě
      selector:
        boolean:

set_boiler_mode:
  name: Nabíjení bojleru ze síte
  description: Začne nabíjet bojler ze sítě.
  fields:
    Mode:
      description: Nabíjení bojleru ze sítě
      selector:
        select:
          options:
            - Zapnuto / On
            - Vypnuto / Off
>>>>>>> 672d6b9c
    Acknowledgement:
      description: |
        I acknowledge that calling the service will result in parameter modification of a live system.
        I take on full responsibility for the changes and any effect they may have, expected or otherwise.
        Beru na vědomí, že volání této služby povede ke změně parametrů živého systému.
        Přebírám plnou odpovědnost za změny a jakýkoli jejich účinek, očekávaný nebo neočekávaný a to i v případě chyby.
      selector:
<<<<<<< HEAD
        boolean:
=======
        boolean:
    Upozornění:
      description: |
        Nabíjíte z distribuční sítě
      selector:
        boolean:
>>>>>>> 672d6b9c
<|MERGE_RESOLUTION|>--- conflicted
+++ resolved
@@ -82,7 +82,51 @@
         s rizikem pokuty od provozovatele DS. Plné znění tohoto upozornění naleznete na 
         https://drive.google.com/viewerng/viewer?embedded=true&url=https://www.oigpower.cz/cez/pretoky-sankce.pdf
       selector:
-<<<<<<< HEAD
+        boolean:              
+
+set_battery_formating:
+  name: Nabíjení baterie ze síte
+  description: Začne nabíjet baterii ze sítě.
+  fields:
+    Mode:
+      description: Nabíjení baterie ze sítě
+      selector:
+        select:
+          options:
+            - Zapnuto / On
+            - Vypnuto / Off
+    Acknowledgement:
+      description: |
+        I acknowledge that calling the service will result in parameter modification of a live system.
+        I take on full responsibility for the changes and any effect they may have, expected or otherwise.
+        Beru na vědomí, že volání této služby povede ke změně parametrů živého systému.
+        Přebírám plnou odpovědnost za změny a jakýkoli jejich účinek, očekávaný nebo neočekávaný a to i v případě chyby.
+      selector:
+        boolean:
+    Upozornění:
+      description: |
+        Nabíjíte z distribuční sítě
+      selector:
+        boolean:
+
+set_boiler_mode:
+  name: Nabíjení bojleru ze síte
+  description: Začne nabíjet bojler ze sítě.
+  fields:
+    Mode:
+      description: Nabíjení bojleru ze sítě
+      selector:
+        select:
+          options:
+            - Zapnuto / On
+            - Vypnuto / Off
+    Acknowledgement:
+      description: |
+        I acknowledge that calling the service will result in parameter modification of a live system.
+        I take on full responsibility for the changes and any effect they may have, expected or otherwise.
+        Beru na vědomí, že volání této služby povede ke změně parametrů živého systému.
+        Přebírám plnou odpovědnost za změny a jakýkoli jejich účinek, očekávaný nebo neočekávaný a to i v případě chyby.
+      selector:
         boolean:
 
 set_boiler_mode:
@@ -99,21 +143,6 @@
           options:
             - CBB
             - Manual
-=======
-        boolean:              
-
-set_battery_formating:
-  name: Nabíjení baterie ze síte
-  description: Začne nabíjet baterii ze sítě.
-  fields:
-    Mode:
-      description: Nabíjení baterie ze sítě
-      selector:
-        select:
-          options:
-            - Zapnuto / On
-            - Vypnuto / Off
->>>>>>> 672d6b9c
     Acknowledgement:
       description: |
         I acknowledge that calling the service will result in parameter modification of a live system.
@@ -122,7 +151,6 @@
         Přebírám plnou odpovědnost za změny a jakýkoli jejich účinek, očekávaný nebo neočekávaný a to i v případě chyby.
       selector:
         boolean:
-<<<<<<< HEAD
 
 set_formating_mode:
   name: Nabíjení baterie z GRIDU
@@ -144,25 +172,6 @@
           min: 25
           max: 100
           unit_of_measurement: "%"
-=======
-    Upozornění:
-      description: |
-        Nabíjíte z distribuční sítě
-      selector:
-        boolean:
-
-set_boiler_mode:
-  name: Nabíjení bojleru ze síte
-  description: Začne nabíjet bojler ze sítě.
-  fields:
-    Mode:
-      description: Nabíjení bojleru ze sítě
-      selector:
-        select:
-          options:
-            - Zapnuto / On
-            - Vypnuto / Off
->>>>>>> 672d6b9c
     Acknowledgement:
       description: |
         I acknowledge that calling the service will result in parameter modification of a live system.
@@ -170,13 +179,4 @@
         Beru na vědomí, že volání této služby povede ke změně parametrů živého systému.
         Přebírám plnou odpovědnost za změny a jakýkoli jejich účinek, očekávaný nebo neočekávaný a to i v případě chyby.
       selector:
-<<<<<<< HEAD
         boolean:
-=======
-        boolean:
-    Upozornění:
-      description: |
-        Nabíjíte z distribuční sítě
-      selector:
-        boolean:
->>>>>>> 672d6b9c
